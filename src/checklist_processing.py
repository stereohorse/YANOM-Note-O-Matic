--- conflicted
+++ resolved
@@ -236,10 +236,7 @@
             ChecklistItem object holding details of the tag
 
         """
-<<<<<<< HEAD
-=======
         # check if there is another item and if there is a navigable string
->>>>>>> 81f341c6
         if tag.next_sibling and tag.next_sibling.string:
             if tag.previousSibling is None:
                 tag.next_sibling.string.replace_with(
