[conversion_inputs]
    # valid entries are nsx, html, markdown
    #  nsx = synology note station export file
    #  html = simple html based notes pages, no complex css or javascript
    #  markdown =  text files in markdown format
conversion_input = nsx

[markdown_conversion_inputs]
    # valid entries are obsidian, gfm, commonmark, q_own_notes, pandoc_markdown_strict, pandoc_markdown, multimarkdown
markdown_conversion_input = obsidian

[quick_settings]
    # valid entries are q_own_notes, obsidian, gfm, pandoc_markdown, commonmark, pandoc_markdown_strict, multimarkdown, html
    # use manual to use the manual settings in the sections below
    # note if an option other than - manual - is used the rest of the 
    # settings in this file will be set automatically
    #
<<<<<<< HEAD
quick_setting = html
=======
quick_setting = obsidian
>>>>>>> 8fb26170
    # 
    # the following sections only apply if the above is set to manual
    #  

[export_formats]
    # valid entries are q_own_notes, obsidian, gfm, pandoc_markdown, commonmark, pandoc_markdown_strict, multimarkdown, html
<<<<<<< HEAD
export_format = html
=======
export_format = obsidian
>>>>>>> 8fb26170

[meta_data_options]
    # note: front_matter_format sets the presence and type of the section with metadata 
    #retrieved from the source
    # valid entries are yaml, toml, json, text, none
    # no entry will result in no front matter section
metadata_front_matter_format = yaml
    # metadata schema is a comma separated list of metadata keys that you wish to 
    # restrict the retrieved metadata keys. for example 
    # title, tags    will return those two if they are found
    # if left blank any meta data found will be used
    # the useful available keys in an nsx file are title, ctime, mtime, tag
metadata_schema = title,ctime,mtime,tag
    # tag prefix is a character you wish to be added to the front of any tag values 
    # retrieved from metadata.  note this is only used if front_matter_format is none
tag_prefix = #
    # spaces_in_tags if true will maintain spaces in tag words, if false spaces are replaced by a dash -
spaces_in_tags = False
    # split tags will split grouped tags into individual tags if true
    # "tag1", "tag1/sub tag2"  will become "tag1", "sub tag2"
    # grouped tags are only split where a "/" character is found
split_tags = False

[table_options]
  #  these two table options apply to nsx files only
first_row_as_header = True
first_column_as_header = True

[chart_options]
  #  these three chart options apply to nsx files only
chart_image = True
chart_csv = True
chart_data_table = True

[file_options]
source = 
export_folder_name = notes
attachment_folder_name = attachments
creation_time_in_exported_file_name = False
    # creation time in file name only applies to nsx files.
    # if true creation time as `yyyymmddhhmm-` will be added as prefix to file name
<|MERGE_RESOLUTION|>--- conflicted
+++ resolved
@@ -15,22 +15,14 @@
     # note if an option other than - manual - is used the rest of the 
     # settings in this file will be set automatically
     #
-<<<<<<< HEAD
-quick_setting = html
-=======
 quick_setting = obsidian
->>>>>>> 8fb26170
     # 
     # the following sections only apply if the above is set to manual
     #  
 
 [export_formats]
     # valid entries are q_own_notes, obsidian, gfm, pandoc_markdown, commonmark, pandoc_markdown_strict, multimarkdown, html
-<<<<<<< HEAD
-export_format = html
-=======
 export_format = obsidian
->>>>>>> 8fb26170
 
 [meta_data_options]
     # note: front_matter_format sets the presence and type of the section with metadata 
